#!/usr/bin/env bash
set -eo pipefail

if [ -n "${DEBUG}" ]; then
  set -x
fi

bold() {
  echo -e "\e[1m$1\e[0m"
}

abort() {
  printf "%s\n" "$@" >&2
  exit 1
}

# Fail fast with a concise message when not using bash
# Single brackets are needed here for POSIX compatibility
# shellcheck disable=SC2292
if [ -z "${BASH_VERSION:-}" ]
then
  abort "ERROR: Bash is required to interpret this script."
fi

set -u

# -------------------------------
# Environment variables and flags
# -------------------------------

SUPPORTED_LINUX_OS_DIST="Ubuntu 16.04+, Centos 7.9+"
K0S_VERSION="v1.23.8+k0s.0"
K0S_ROLE=""
K0S_JOIN_TOKEN=""
K0S_TAINT_CONTROLLER="false"

print_help() {
  echo "usage: $0 [options]"
  echo "Bootstraps a node into an k8s cluster connectable to VESSL"
  echo ""
  echo "-h,--help           print this help"
  echo "--role=[ROLE]       node's role in the cluster (controller or worker)"
  echo "--taint-controller  Use control plane nodes only dedicated to node management"
  echo "                    In default, control plane nodes are also used for running workloads"
  echo "--token=[TOKEN]     token to join k0s cluster; necessary when --role=worker."
}

while [[ $# -gt 0 ]]; do
  key="$1"
  case $key in
    -h|--help)
      print_help
      exit 1
      ;;
    --role*)
      K0S_ROLE="${1#*=}"
      shift
      ;;
    --taint-controller)
      K0S_TAINT_CONTROLLER="true"
      shift
      ;;
    --token*)
      K0S_JOIN_TOKEN="${1#*=}"
      shift
      ;;
    *)
      printf "ERROR: unknown option: %s\n" "$1"
      print_help
      exit 1
      ;;
  esac
done

# Validate arguments
if [ "$K0S_ROLE" != "controller" ] && [ "$K0S_ROLE" != "worker" ]; then
  printf "ERROR: unexpected role: %s\n\n" "$K0S_ROLE"
  print_help
  exit 1
fi

if [ "$K0S_ROLE" == "worker" ] && [ -z "$K0S_JOIN_TOKEN" ]; then
  printf "ERROR: missing join token for worker\n"
  printf "Run following command on the controller node to get one:\n"
  printf "  /usr/local/bin/k0s token create --role=worker\n\n"
  print_help
  exit 1
fi

# ----------------
# Helper functions
# ----------------

_command_exists() {
  command -v "$@" > /dev/null 2>&1
}

_cuda_version() {
  if [ -f "/usr/local/cuda/bin/nvcc" ] && /usr/local/cuda/bin/nvcc --version 2&> /dev/null; then
    # Determine CUDA version using /usr/local/cuda/bin/nvcc binary
    /usr/local/cuda/bin/nvcc --version | sed -n 's/^.*release \([0-9]\+\.[0-9]\+\).*$/\1/p'
  elif [ -f "/usr/local/cuda/version.txt" ]; then
    # Determine CUDA version using /usr/local/cuda/version.txt file
    < /usr/local/cuda/version.txt sed 's/.* \([0-9]\+\.[0-9]\+\).*/\1/'
  elif [ -f "/usr/local/cuda/version.json" ] && _command_exists jq; then
    # Determine CUDA version using /usr/local/cuda/version.txt file
    < /usr/local/cuda/version.json jq -r '.cuda_nvcc.version'
  elif [ -f "/usr/bin/nvcc" ] && /usr/bin/nvcc --version 2&> /dev/null; then
    # Determine CUDA version using /usr/bin/nvcc binary (usually conflicted with /usr/local/cuda, should use as a last resort)
    /usr/bin/nvcc --version | sed -n 's/^.*release \([0-9]\+\.[0-9]\+\).*$/\1/p'
  else
    echo ""
  fi
}

_detect_os() {
  if [ ! -f /etc/os-release ]; then
    printf 'ERROR: Failed to get OS information.\nVESSL cluster bootstrapper currently supports following OS: %s.\n' "$SUPPORTED_LINUX_OS_DIST" 1>&2
    return 1
  fi
  # shellcheck source=/dev/null
  os=$(. /etc/os-release; echo "$ID" | tr "[:upper:]" "[:lower:]")
  case "$os" in
    ubuntu)
      echo "ubuntu"
      ;;
    centos)
      echo "centos"
      ;;
    *)
      printf 'ERROR: Unsupported operating system: %s.\nVESSL cluster bootstrapper currently supports following OS: %s.\n' "$os" "$SUPPORTED_LINUX_OS_DIST" 1>&2
      return 1
      ;;
  esac
  unset os
}

_detect_arch() {
  arch="$(uname -m)"
  case "$arch" in
    amd64|x86_64)
      echo "amd64"
      ;;
    arm64|aarch64)
      echo "arm64"
      ;;
    armv7l|armv8l|arm)
      echo "arm"
      ;;
    *)
      printf 'ERROR: Unsupported processor architecture: %s' "$arch" 1>&2
      return 1
      ;;
  esac
  unset arch
}

# -------------------------
# Install and enable Docker
# -------------------------
if ! _command_exists docker; then
  bold "Command 'docker' not found, installing Docker"
  docker_script_path=$(mktemp)
  curl -fsSL get.docker.com -o "${docker_script_path}"
  sudo sh "${docker_script_path}"
  sudo rm -f "${docker_script_path}"
  unset docker_script_path

  bold "Adding user to Docker usergroup"
  if ! getent group docker > /dev/null; then
    sudo groupadd docker
    newgrp docker
  else
    sudo usermod -aG docker "$(whoami)"
  fi
fi

bold "Enabling Docker daemon"
sudo systemctl --now enable docker

# ----------------------------------------------------------------------------------------------
# Install NVIDIA Container Toolkit
# FWIW: differences between packages provided by NVIDIA
#  * libnvidia-container: library for let containers run with NVIDIA GPU support
#  * nvidia-container-toolkit: implements the interface required by a runC prestart hook
#  * nvidia-container-runtime: thin wrapper around the native runC with NVIDIA specific code
#  * nvidia-docker2: package for GPU support to Docker containers using nvidia-container-runtime
# i.e. nvidia-docker2 will let machine run GPU containers with k8s + Docker
# https://github.com/NVIDIA/nvidia-docker/issues/1268#issuecomment-632692949
# https://docs.nvidia.com/datacenter/cloud-native/container-toolkit/arch-overview.html
# ----------------------------------------------------------------------------------------------
if ! _command_exists nvidia-smi; then
  bold "NVIDIA Driver not found in the node (Node does not have GPU?), skipping nvidia-docker2 installation."
  bold "Please reach out to support@vessl.ai if you need technical support for non-NVIDIA accelerators."
else
  if ! _command_exists nvcc; then
    bold "NVIDIA Driver exists in the node but nvcc not found - installing nvidia-cuda-toolkit"
    sudo apt-get install -y nvidia-cuda-toolkit
  fi
  if ! _command_exists nvidia-container-toolkit; then
    bold "NVIDIA Driver exists in the node but NVIDIA Container Toolkit not found - Installing nvidia-docker2"
    os="$(_detect_os)"
    case "$os" in
      ubuntu)
        if [ -n "$(find /etc/apt/sources.list.d -name '*nvidia*' | head -1)" ]; then
          bold "Moving existing nvidia-docker source repository targets to /tmp/apt-sources-nvidia-docker"
          sudo mkdir -p /tmp/apt-sources-nvidia-docker
          sudo mv -v /etc/apt/sources.list.d/*nvidia* /tmp/apt-sources-nvidia-docker
        fi

        bold "Setting up nvidia-container-toolkit repository and GPG key"
        # shellcheck source=/dev/null
        distribution=$(. /etc/os-release; echo "$ID""$VERSION_ID" | tr "[:upper:]" "[:lower:]")
        curl -fsSL https://nvidia.github.io/libnvidia-container/gpgkey | sudo gpg --batch --yes --dearmor -o /usr/share/keyrings/nvidia-container-toolkit-keyring.gpg
        curl -sL https://nvidia.github.io/libnvidia-container/"$distribution"/libnvidia-container.list | \
          sed 's#deb https://#deb [signed-by=/usr/share/keyrings/nvidia-container-toolkit-keyring.gpg] https://#g' | \
          sudo tee /etc/apt/sources.list.d/nvidia-container-toolkit.list

        bold "Updating public keys for nvidia-container-toolkit repositories"
        # GPG keys for nvidia-container-toolkit repositories: https://docs.nvidia.com/cuda/cuda-installation-guide-linux/index.html#ubuntu-installation-network
        # GPG keys for DGX machines https://docs.nvidia.com/dgx/dgx-os-release-notes/index.html#rotating-gpg-keys
        sudo apt-key del 7fa2af80
        nvidia_keyring_path=$(mktemp)
        curl -fsSL "https://developer.download.nvidia.com/compute/cuda/repos/${distribution//.}/$(uname -m)/cuda-keyring_1.0-1_all.deb" -o "${nvidia_keyring_path}"
        sudo dpkg --force-confold -i "${nvidia_keyring_path}"
        sudo rm -f "${nvidia_keyring_path}"
        unset nvidia_keyring_path
        sudo apt-key adv --fetch-keys "https://developer.download.nvidia.com/compute/cuda/repos/${distribution//.}/$(uname -m)/3bf863cc.pub"
        sudo apt-key adv --fetch-keys "https://developer.download.nvidia.com/compute/machine-learning/repos/${distribution//.}/$(uname -m)/7fa2af80.pub"
        sudo apt-get update

        bold "Installing nvidia-docker"
        sudo apt-get install -y nvidia-docker2
        ;;
      centos)
        bold "Setting up nvidia-container-toolkit repository and GPG key"
        # shellcheck source=/dev/null
        distribution=$(. /etc/os-release; echo "$ID$VERSION_ID") \
          && curl -s -L https://nvidia.github.io/libnvidia-container/"$distribution"/libnvidia-container.repo | sudo tee /etc/yum.repos.d/nvidia-container-toolkit.repo

        bold "Installing nvidia-docker"
        centos_major_version="$(< /etc/centos-release tr -dc '0-9)')"
        if [ "$centos_major_version" == "7" ]; then
          sudo yum clean expire-cache
          sudo yum install -y nvidia-docker2
        else
          sudo dnf clean expire-cache --refresh
          sudo dnf install -y nvidia-docker2
        fi
        unset centos_major_version
        ;;
    esac
  fi
  bold "NVIDIA Driver, CUDA toolkit and Container Toolkit has installed"
fi

if _command_exists nvidia-container-toolkit; then
  bold "Updating Docker runtime to nvidia-container-runtime"
  if [ -f /etc/docker/daemon.json ]; then
    bold "Found existing /etc/docker/daemon.json, backing up to /etc/docker/daemon.json.bak"
    sudo mv -v /etc/docker/daemon.json /etc/docker/daemon.json.bak
  fi
  cat <<-EOF | sudo tee /etc/docker/daemon.json
{
    "default-runtime": "nvidia",
    "live-restore": true,
    "runtimes": {
        "nvidia": {
            "path": "nvidia-container-runtime",
            "runtimeArgs": []
        }
    }
}
EOF

  bold "Restarting Docker daemon"
  sudo systemctl restart docker

  bold "Verifying nvidia-docker2 is working correctly"

  cuda_major_version="$(_cuda_version | cut -d '.' -f 1)"
  cuda_image_tag="10.2-base-ubuntu18.04"
  if [ "$cuda_major_version" == "7" ]; then
    cuda_image_tag="7.0-runtime-centos7"
  elif [ "$cuda_major_version" == "9" ]; then
    cuda_image_tag="9.0-base-ubuntu16.04"
  elif [ "$cuda_major_version" == "11" ]; then
    cuda_image_tag="11.2.0-base-ubuntu18.04"
  fi

  set +e
  bold "Running CUDA container: nvidia/cuda:$cuda_image_tag"
  if ! sudo docker run --gpus all "nvidia/cuda:$cuda_image_tag" nvidia-smi; then
    bold "WARN: nvidia-docker is not working correctly. If the problem persists after retry, please reach out support@vessl.ai for technical support."
  fi
  set -e
  unset cuda_image_tag
  unset cuda_major_version
  unset test_container_ubuntu_version
fi

# -----------
# Install k0s
# -----------
if ! _command_exists k0s; then
  bold "k0s (portable Kubernetes runtime) not found in the node. Installing k0s $K0S_VERSION"
  curl -sSLf https://get.k0s.sh | sudo K0S_VERSION="$K0S_VERSION" sh
fi

# -------
# Run k0s
# -------
bold "Checking if there is existing k0s running"
k0s_executable="/usr/local/bin/k0s" # See https://get.k0s.sh/ to see where this is located (k0sInstallPath)
if sudo $k0s_executable status 2&> /dev/null; then
  k0s_role="$(k0s status | grep "Role" | awk -F': ' '{print $2}')"
  abort "ERROR: k0s is already running as $k0s_role.\nIf you want to reset the cluster, run 'sudo k0s stop && sudo k0s reset' before retrying the script."
fi

bold "Running k0s as $K0S_ROLE"
k0s_config_path="/opt/vessl/k0s"
bold "Writing k0s cluster configuration to $k0s_config_path"
sudo mkdir -p $k0s_config_path

if [ "$K0S_ROLE" == "controller" ]; then
  no_taint_option=""
  [[ "$K0S_TAINT_CONTROLLER" == "false" ]] && no_taint_option="--no-taints"
  sudo $k0s_executable config create | sudo tee $k0s_config_path/k0s.yaml
  sudo sed -i -e 's/provider: kuberouter/provider: calico/g' $k0s_config_path/k0s.yaml

  sudo $k0s_executable install controller -c $k0s_config_path/k0s.yaml \
    --enable-worker ${no_taint_option:+"--no-taints"} \
    --cri-socket=docker:unix:///var/run/docker.sock \
    --kubelet-extra-args="--network-plugin=cni"
elif [ "$K0S_ROLE" == "worker" ]; then
  if [ "$K0S_JOIN_TOKEN" == "" ]; then
    abort "ERROR: cluster join token is not set.\nPlease set --token option to join the cluster."
  fi
  echo "$K0S_JOIN_TOKEN" | sudo tee $k0s_config_path/token
  sudo $k0s_executable install worker \
    --token-file $k0s_config_path/token \
    --cri-socket=docker:unix:///var/run/docker.sock \
    --kubelet-extra-args="--network-plugin=cni"
fi

bold "Running k0s as $K0S_ROLE"
sudo $k0s_executable start

# ------------------
# Verify k0s working
# ------------------
bold "Waiting for k0s $K0S_ROLE to be up and running"
sleep 3
count=0
until sudo systemctl is-active --quiet "k0s$K0S_ROLE" || [[ $count -eq 10 ]]; do
  (( count++ ))
  echo -e "...\c"
  sleep 3
done
if [[ $count -eq 10 ]]; then
  sudo systemctl status "k0s$K0S_ROLE" --no-pager -l
  bold "ERROR: k0s $K0S_ROLE failed to start. Please check error logs using 'journalctl -u k0s$K0S_ROLE.service'."
  bold "If the problem persists after retry, please reach out support@vessl.ai for technical support."
  abort ""
fi

if [ "$K0S_ROLE" == "controller" ]; then
  bold "Granting access to admin kubeconfig to current user"
  sudo chmod +r /var/lib/k0s/pki/admin.conf
fi

# ------------
# Install Helm
# ------------

if [ "$K0S_ROLE" == "controller" ] && ! _command_exists helm; then
  bold "Helm not found in the node. Installing Helm"
  curl -sSLf https://raw.githubusercontent.com/helm/helm/main/scripts/get-helm-3 | bash
fi

bold "-------------------\nBootstrap complete!\n-------------------\n"
if [ "$K0S_ROLE" == "controller" ]; then
  k0s_token=$(sudo $k0s_executable token create --role=worker)
  bold "Node is configured as a control plane node."
  bold "To join other nodes to the cluster, run the following command on the worker node:"
  bold ""
<<<<<<< HEAD
  bold "  curl -sSLf https://install.dev.vssl.ai | sudo bash -s -- --role worker --token='$k0s_token'"
=======
  bold "  curl -sSLf https://install.dev.vssl.ai | sudo bash -s -- --role=worker --token='$k0s_token'"
>>>>>>> 2bf666d6
  bold ""
  bold "To get Kubernetes admin's kubeconfig file, run the following command on the control plane node:"
  bold "  /usr/local/bin/k0s kubeconfig admin"
  unset k0s_token
elif [ "$K0S_ROLE" == "worker" ]; then
  bold "Node is configured as a worker node and joined the cluster.\n"
fi
<|MERGE_RESOLUTION|>--- conflicted
+++ resolved
@@ -384,11 +384,7 @@
   bold "Node is configured as a control plane node."
   bold "To join other nodes to the cluster, run the following command on the worker node:"
   bold ""
-<<<<<<< HEAD
-  bold "  curl -sSLf https://install.dev.vssl.ai | sudo bash -s -- --role worker --token='$k0s_token'"
-=======
   bold "  curl -sSLf https://install.dev.vssl.ai | sudo bash -s -- --role=worker --token='$k0s_token'"
->>>>>>> 2bf666d6
   bold ""
   bold "To get Kubernetes admin's kubeconfig file, run the following command on the control plane node:"
   bold "  /usr/local/bin/k0s kubeconfig admin"
